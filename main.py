import os
import time

import numpy as np
import pandas as pd
from datasets import Dataset
from torch.utils.data import DataLoader
from tqdm import tqdm
from transformers import pipeline, AutoModel, PaliGemmaProcessor, PaliGemmaPreTrainedModel, \
    PaliGemmaForConditionalGeneration
import torch

from finetuning import FineTuner
from data_processing import load_and_preprocess_dataset, collate_fn
from models import init_model, PaliGemmaForClassification
from helpers import Mode, select_device, CosineIndexer, ParameterConfig, gen_logits_to_indice

image_size = 448
model_id = f'google/paligemma2-10b-pt-{image_size}'
train_dataset_id = 'datasets/diagram-vqa/train'
validate_dataset_id = 'datasets/diagram-vqa/validate'

model_output_path = 'models-pt/'


def train(model_name_extras="", mode=Mode.COND_GEN, attention_pooling=False, freeze_vision=False, lora=True,
          quantize=False):
    model_name_extras = "ATT" + model_name_extras
    _model_name = "PG2" + model_id[17:] + '-' + mode.value + (("-" + model_name_extras) if model_name_extras else "")

    print(f'Train {_model_name}')
    finetuner = FineTuner(model_id=model_id,
                          processor_id=model_id,
                          mode=mode,
                          attention_pooling=attention_pooling,
                          freeze_vision=freeze_vision,
                          lora=lora,
                          quantize=quantize,
                          dataset_id=train_dataset_id,
                          test_size=1,
                          image_size=(image_size, image_size),
                          batch_size=8,
                          output_folder=model_output_path,
                          output_name=_model_name,
                          num_epochs=2,
                          wand_logging=True,
                          eval_steps=0)
    finetuner.train()
    results = finetuner.evaluate()
    print(results, '\n')

    return model_output_path + _model_name


def evaluate(_model_path, split, batch_size=1):
    print(f'Evaluate {_model_path} on {split}')

    # Load model & processor
    config = ParameterConfig.load_from_file(_model_path)
    if config.mode == Mode.COND_GEN:
        model = PaliGemmaForConditionalGeneration.from_pretrained(_model_path)
    else:
        model = PaliGemmaForClassification.from_pretrained(_model_path, mode=config.mode, num_labels=4,
                                                           attention_pooling=config.attention_pooling)
    model.to(torch.device("cuda" if torch.cuda.is_available() else "cpu"))
    processor = PaliGemmaProcessor.from_pretrained(model_id)

    # Prepare dataset
<<<<<<< HEAD
    dataset: Dataset = load_and_preprocess_dataset(validate_dataset_id, config.mode, FineTuner.SEP_TOKEN, split,
                                                   image_size).select(range(10))
=======
    dataset = load_and_preprocess_dataset(dataset_id=validate_dataset_id,mode= config.mode, sep_token=FineTuner.SEP_TOKEN, split=split, image_size=(image_size, image_size))
>>>>>>> 26ea380a
    image_names = pd.read_csv(f'datasets/diagram-vqa/{split}-metadata.csv')['file_name'].tolist()
    dataloader = DataLoader(dataset, batch_size=batch_size, shuffle=False,
                            collate_fn=lambda b: collate_fn(b, model, processor, config.mode, training=False))

    # Evaluate
    all_predictions = []
    model.eval()

    with torch.no_grad():
        for idx, batch in enumerate(tqdm(dataloader, desc="Evaluating", unit="batch")):
            outputs = model.forward(**batch)
            predictions = torch.argmax(outputs['logits'], dim=-1)

            if config.mode == Mode.COND_GEN:
                predictions = gen_logits_to_indice(predictions, processor, dataset['options'])

            predictions = [int(i + 1) for i in predictions]
            print(predictions)
            all_predictions.extend(predictions)

    # Save predictions
    output_dir = "evaluations"
    output_file = output_dir + '/' +  _model_path.split('/')[-1] + ".csv"

    if not os.path.exists(output_dir):
        os.makedirs(output_dir)
<<<<<<< HEAD
    pd.DataFrame({"filename": image_names[:10],
=======
    pd.DataFrame({"file_name": image_names,
>>>>>>> 26ea380a
                  "answer": all_predictions}).to_csv(output_file, index=False)

    print('Evaluation complete and saved to evaluations/' + _model_path.split('/')[-1] + ".csv")


# Conditional generation
<<<<<<< HEAD
# model_path = train("", Mode.COND_GEN, attention_pooling=False, freeze_vision=True, lora=True, quantize=False)
evaluate(model_output_path + "PG2-3b-pt-224-COND_GEN", 'validate')

# Multi-class classification with and without attention pooling
# model_path = train("", Mode.MULTI_CLASS, attention_pooling=False, freeze_vision=True, lora=True, quantize=False)
# evaluate(model_path, 'validate')
#
# model_path = train("", Mode.MULTI_CLASS, attention_pooling=True, freeze_vision=True, lora=True, quantize=False)
# evaluate(model_path, 'validate')
#
# # SWAG with and without attention pooling
# model_path = train("", Mode.SWAG, attention_pooling=False, freeze_vision=True, lora=True, quantize=False)
# evaluate(model_path, 'validate')
#
# model_path = train("", Mode.SWAG, attention_pooling=True, freeze_vision=True, lora=True, quantize=False)
# evaluate(model_path, 'validate')
=======
#model_path = train("", Mode.COND_GEN, attention_pooling=False, freeze_vision=True, lora=True, quantize=False)
evaluate('models-pt/PG2-10b-pt-448-COND_GEN-ATT', 'validate')

# Multi-class classification with and without attention pooling
#model_path = train("", Mode.MULTI_CLASS, attention_pooling=False, freeze_vision=True, lora=True, quantize=False)
#evaluate(model_path, 'validate')

#model_path = train("", Mode.MULTI_CLASS, attention_pooling=True, freeze_vision=True, lora=True, quantize=False)
#evaluate(model_path, 'validate')

# SWAG with and without attention pooling
#model_path = train("", Mode.SWAG, attention_pooling=False, freeze_vision=True, lora=True, quantize=False)
#evaluate(model_path, 'validate')

#model_path = train("", Mode.SWAG, attention_pooling=True, freeze_vision=True, lora=True, quantize=False)
#evaluate(model_path, 'validate')
>>>>>>> 26ea380a
<|MERGE_RESOLUTION|>--- conflicted
+++ resolved
@@ -66,12 +66,7 @@
     processor = PaliGemmaProcessor.from_pretrained(model_id)
 
     # Prepare dataset
-<<<<<<< HEAD
-    dataset: Dataset = load_and_preprocess_dataset(validate_dataset_id, config.mode, FineTuner.SEP_TOKEN, split,
-                                                   image_size).select(range(10))
-=======
     dataset = load_and_preprocess_dataset(dataset_id=validate_dataset_id,mode= config.mode, sep_token=FineTuner.SEP_TOKEN, split=split, image_size=(image_size, image_size))
->>>>>>> 26ea380a
     image_names = pd.read_csv(f'datasets/diagram-vqa/{split}-metadata.csv')['file_name'].tolist()
     dataloader = DataLoader(dataset, batch_size=batch_size, shuffle=False,
                             collate_fn=lambda b: collate_fn(b, model, processor, config.mode, training=False))
@@ -98,35 +93,13 @@
 
     if not os.path.exists(output_dir):
         os.makedirs(output_dir)
-<<<<<<< HEAD
-    pd.DataFrame({"filename": image_names[:10],
-=======
     pd.DataFrame({"file_name": image_names,
->>>>>>> 26ea380a
                   "answer": all_predictions}).to_csv(output_file, index=False)
 
     print('Evaluation complete and saved to evaluations/' + _model_path.split('/')[-1] + ".csv")
 
 
 # Conditional generation
-<<<<<<< HEAD
-# model_path = train("", Mode.COND_GEN, attention_pooling=False, freeze_vision=True, lora=True, quantize=False)
-evaluate(model_output_path + "PG2-3b-pt-224-COND_GEN", 'validate')
-
-# Multi-class classification with and without attention pooling
-# model_path = train("", Mode.MULTI_CLASS, attention_pooling=False, freeze_vision=True, lora=True, quantize=False)
-# evaluate(model_path, 'validate')
-#
-# model_path = train("", Mode.MULTI_CLASS, attention_pooling=True, freeze_vision=True, lora=True, quantize=False)
-# evaluate(model_path, 'validate')
-#
-# # SWAG with and without attention pooling
-# model_path = train("", Mode.SWAG, attention_pooling=False, freeze_vision=True, lora=True, quantize=False)
-# evaluate(model_path, 'validate')
-#
-# model_path = train("", Mode.SWAG, attention_pooling=True, freeze_vision=True, lora=True, quantize=False)
-# evaluate(model_path, 'validate')
-=======
 #model_path = train("", Mode.COND_GEN, attention_pooling=False, freeze_vision=True, lora=True, quantize=False)
 evaluate('models-pt/PG2-10b-pt-448-COND_GEN-ATT', 'validate')
 
@@ -142,5 +115,4 @@
 #evaluate(model_path, 'validate')
 
 #model_path = train("", Mode.SWAG, attention_pooling=True, freeze_vision=True, lora=True, quantize=False)
-#evaluate(model_path, 'validate')
->>>>>>> 26ea380a
+#evaluate(model_path, 'validate')